--- conflicted
+++ resolved
@@ -49,22 +49,14 @@
 linux_release:
 	docker pull quay.io/pypa/manylinux2010_x86_64
 	docker run --rm -i -v `pwd`:/io \
-<<<<<<< HEAD
 		-e PYTHON=/opt/python/cp38-cp38/bin/python \
-=======
-		-e PYTHON=/opt/python/cp37-cp37m/bin/python \
->>>>>>> 32c87c9d
 		-e PYTHON27=/opt/python/cp27-cp27m/bin/python \
 		-e PYTHON35=/opt/python/cp35-cp35m/bin/python \
 		-e PYTHON36=/opt/python/cp36-cp36m/bin/python \
 		-e PYTHON37=/opt/python/cp37-cp37m/bin/python \
 		-e PYTHON38=/opt/python/cp38-cp38/bin/python \
 		-e PYTHON39=/opt/python/cp39-cp39/bin/python \
-<<<<<<< HEAD
-		quay.io/pypa/manylinux2010_x86_64 sh -c "cd /io && ./make-linux-release.sh"
-=======
 		quay.io/pypa/manylinux2010_x86_64 sh -c "cd /io && ./make-nix-release.sh"
->>>>>>> 32c87c9d
 
 # run tests against all supported python versions
 tox:
