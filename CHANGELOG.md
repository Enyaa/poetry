--- conflicted
+++ resolved
@@ -1,6 +1,6 @@
 # Change Log
 
-## [0.12.11] - 2019-01-13
+## [Unreleased]
 
 ### Added
 
@@ -21,9 +21,13 @@
 
 ### Fixed
 
-<<<<<<< HEAD
 - Fixed transitive extra dependencies being removed when updating a specific dependency.
-=======
+
+
+## [0.12.11] - 2019-01-13
+
+### Fixed
+
 - Fixed the way packages information are retrieved for legacy repositories.
 - Fixed an error when adding packages with invalid versions.
 - Fixed an error when resolving directory dependencies with no sub dependencies.
@@ -31,7 +35,6 @@
 - Fixed path resolution for transitive file dependencies.
 - Fixed multiple constraints handling for the root package.
 - Fixed exclude functionality on case sensitive systems.
->>>>>>> 3dd09c2c
 
 
 ## [0.12.10] - 2018-11-22
@@ -640,7 +643,7 @@
 
 
 
-[Unreleased]: https://github.com/sdispater/poetry/compare/0.12.11...master
+[Unreleased]: https://github.com/sdispater/poetry/compare/0.12.11...develop
 [0.12.11]: https://github.com/sdispater/poetry/releases/tag/0.12.11
 [0.12.10]: https://github.com/sdispater/poetry/releases/tag/0.12.10
 [0.12.9]: https://github.com/sdispater/poetry/releases/tag/0.12.9
